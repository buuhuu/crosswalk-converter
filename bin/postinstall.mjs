--- conflicted
+++ resolved
@@ -77,11 +77,8 @@
       to: `${converterPath}/webpack.config.js`,
       checksums: [
         '36c91744646fcb80b83fb6e6c9928c1a',
-<<<<<<< HEAD
-        '71795d8b21c86aec377963b3ae98d1f8',
-=======
         '562dbe7dfb28c580d71cb7fa38422aad',
->>>>>>> 3ed84789
+        'd6a32f5e1f01c3a5e9e950c5c1c6e0ab',
       ],
     },
     {
