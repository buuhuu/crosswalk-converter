--- conflicted
+++ resolved
@@ -59,8 +59,7 @@
     }
   }
   // 2. deploy action
-<<<<<<< HEAD
-  const action = fs.readFileSync(resolvedZipFilePath);
+  const actionCode = fs.readFileSync(resolvedZipFilePath);
   const annotations = {
     'web-export': true,
     'require-adobe-auth': false,
@@ -69,45 +68,26 @@
     'provide-api-key': true,
   };
   const kind = 'nodejs:18';
-=======
-  const actionCode = fs.readFileSync(resolvedZipFilePath);
+
   let action;
->>>>>>> 73f7a09c
   try {
     await openwhisk.actions.get({ name: `${packageName}/${actionName}` });
     console.log(`Action '${packageName}/${packageName}' exists`);
     console.log(`Updating action '${packageName}/${actionName}' ...`);
-<<<<<<< HEAD
-    await openwhisk.actions.update({
-      name: `${packageName}/${actionName}`,
-      action,
-      kind,
-      annotations,
-=======
     action = await openwhisk.actions.update({
       name: `${packageName}/${actionName}`,
       action: actionCode,
->>>>>>> 73f7a09c
+      kind,
+      annotations,
     });
   } catch (ex) {
     if (ex.statusCode === 404) {
       console.log(`Creating action '${packageName}/${actionName}' ...`);
       action = await openwhisk.actions.create({
         name: `${packageName}/${actionName}`,
-<<<<<<< HEAD
-        action,
+        action: actionCode,
         kind,
         annotations,
-=======
-        action: actionCode,
-        kind: 'nodejs:default',
-        annotations: {
-          'web-export': true,
-          'require-adobe-auth': false,
-          'raw-http': true,
-          final: true,
-        },
->>>>>>> 73f7a09c
       });
     } else {
       throw ex;
